// Copyright 2023 Citra Emulator Project
// Licensed under GPLv2 or any later version
// Refer to the license.txt file included.

#include "common/alignment.h"
#include "common/literals.h"
#include "common/logging/log.h"
#include "common/math_util.h"
#include "common/microprofile.h"
#include "common/settings.h"
#include "core/memory.h"
#include "video_core/pica/pica_core.h"
#include "video_core/renderer_vulkan/renderer_vulkan.h"
#include "video_core/renderer_vulkan/vk_instance.h"
#include "video_core/renderer_vulkan/vk_rasterizer.h"
#include "video_core/renderer_vulkan/vk_scheduler.h"
#include "video_core/texture/texture_decode.h"

namespace Vulkan {

namespace {

MICROPROFILE_DEFINE(Vulkan_VS, "Vulkan", "Vertex Shader Setup", MP_RGB(192, 128, 128));
MICROPROFILE_DEFINE(Vulkan_GS, "Vulkan", "Geometry Shader Setup", MP_RGB(128, 192, 128));
MICROPROFILE_DEFINE(Vulkan_Drawing, "Vulkan", "Drawing", MP_RGB(128, 128, 192));

using TriangleTopology = Pica::PipelineRegs::TriangleTopology;
using VideoCore::SurfaceType;

using namespace Common::Literals;
using namespace Pica::Shader::Generator;

constexpr u64 STREAM_BUFFER_SIZE = 64_MiB;
constexpr u64 UNIFORM_BUFFER_SIZE = 4_MiB;
constexpr u64 TEXTURE_BUFFER_SIZE = 2_MiB;

constexpr vk::BufferUsageFlags BUFFER_USAGE =
    vk::BufferUsageFlagBits::eVertexBuffer | vk::BufferUsageFlagBits::eIndexBuffer;

struct DrawParams {
    u32 vertex_count;
    s32 vertex_offset;
    u32 binding_count;
    std::array<u32, 16> bindings;
    bool is_indexed;
};

[[nodiscard]] u64 TextureBufferSize(const Instance& instance) {
    // Use the smallest texel size from the texel views
    // which corresponds to eR32G32Sfloat
    const u64 max_size = instance.MaxTexelBufferElements() * 8;
    return std::min(max_size, TEXTURE_BUFFER_SIZE);
}

} // Anonymous namespace

RasterizerVulkan::RasterizerVulkan(Memory::MemorySystem& memory, Pica::PicaCore& pica,
                                   VideoCore::CustomTexManager& custom_tex_manager,
                                   VideoCore::RendererBase& renderer,
                                   Frontend::EmuWindow& emu_window, const Instance& instance,
                                   Scheduler& scheduler, RenderManager& renderpass_cache,
                                   DescriptorUpdateQueue& update_queue_, u32 image_count)
    : RasterizerAccelerated{memory, pica}, instance{instance}, scheduler{scheduler},
<<<<<<< HEAD
      renderpass_cache{renderpass_cache}, update_queue{update_queue_},
      pipeline_cache{instance, scheduler, renderpass_cache, update_queue}, runtime{instance,
                                                                                   scheduler,
                                                                                   renderpass_cache,
                                                                                   update_queue,
                                                                                   image_count},
=======
      renderpass_cache{renderpass_cache},
      pipeline_cache{instance, scheduler, renderpass_cache, pool},
      runtime{instance,   scheduler, renderpass_cache, pool, pipeline_cache.TextureProvider(),
              image_count},
>>>>>>> ea0b627d
      res_cache{memory, custom_tex_manager, runtime, regs, renderer},
      stream_buffer{instance, scheduler, BUFFER_USAGE, STREAM_BUFFER_SIZE},
      uniform_buffer{instance, scheduler, vk::BufferUsageFlagBits::eUniformBuffer,
                     UNIFORM_BUFFER_SIZE},
      texture_buffer{instance, scheduler, vk::BufferUsageFlagBits::eUniformTexelBuffer,
                     TextureBufferSize(instance)},
      texture_lf_buffer{instance, scheduler, vk::BufferUsageFlagBits::eUniformTexelBuffer,
                        TextureBufferSize(instance)},
      async_shaders{Settings::values.async_shader_compilation.GetValue()} {

    vertex_buffers.fill(stream_buffer.Handle());

    // Query uniform buffer alignment.
    uniform_buffer_alignment = instance.UniformMinAlignment();
    uniform_size_aligned_vs_pica =
        Common::AlignUp<u32>(sizeof(VSPicaUniformData), uniform_buffer_alignment);
    uniform_size_aligned_vs = Common::AlignUp<u32>(sizeof(VSUniformData), uniform_buffer_alignment);
    uniform_size_aligned_fs = Common::AlignUp<u32>(sizeof(FSUniformData), uniform_buffer_alignment);

    // Define vertex layout for software shaders
    MakeSoftwareVertexLayout();
    pipeline_info.vertex_layout = software_layout;

    const vk::Device device = instance.GetDevice();
    texture_lf_view = device.createBufferViewUnique({
        .buffer = texture_lf_buffer.Handle(),
        .format = vk::Format::eR32G32Sfloat,
        .offset = 0,
        .range = VK_WHOLE_SIZE,
    });
    texture_rg_view = device.createBufferViewUnique({
        .buffer = texture_buffer.Handle(),
        .format = vk::Format::eR32G32Sfloat,
        .offset = 0,
        .range = VK_WHOLE_SIZE,
    });
    texture_rgba_view = device.createBufferViewUnique({
        .buffer = texture_buffer.Handle(),
        .format = vk::Format::eR32G32B32A32Sfloat,
        .offset = 0,
        .range = VK_WHOLE_SIZE,
    });

    scheduler.RegisterOnSubmit([&renderpass_cache] { renderpass_cache.EndRendering(); });

    // Prepare the static buffer descriptor set.
    const auto buffer_set = pipeline_cache.Acquire(DescriptorHeapType::Buffer);
    update_queue.AddBuffer(buffer_set, 0, uniform_buffer.Handle(), 0, sizeof(VSPicaUniformData));
    update_queue.AddBuffer(buffer_set, 1, uniform_buffer.Handle(), 0, sizeof(VSUniformData));
    update_queue.AddBuffer(buffer_set, 2, uniform_buffer.Handle(), 0, sizeof(FSUniformData));
    update_queue.AddTexelBuffer(buffer_set, 3, *texture_lf_view);
    update_queue.AddTexelBuffer(buffer_set, 4, *texture_rg_view);
    update_queue.AddTexelBuffer(buffer_set, 5, *texture_rgba_view);

    const auto texture_set = pipeline_cache.Acquire(DescriptorHeapType::Texture);
    Surface& null_surface = res_cache.GetSurface(VideoCore::NULL_SURFACE_ID);
    Sampler& null_sampler = res_cache.GetSampler(VideoCore::NULL_SAMPLER_ID);

    // Prepare texture and utility descriptor sets.
    for (u32 i = 0; i < 3; i++) {
        update_queue.AddImageSampler(texture_set, i, 0, null_surface.ImageView(),
                                     null_sampler.Handle());
    }

    const auto utility_set = pipeline_cache.Acquire(DescriptorHeapType::Utility);
    update_queue.AddStorageImage(utility_set, 0, null_surface.StorageView());
    update_queue.AddImageSampler(utility_set, 1, 0, null_surface.ImageView(),
                                 null_sampler.Handle());
    update_queue.Flush();

    SyncEntireState();
}

RasterizerVulkan::~RasterizerVulkan() = default;

void RasterizerVulkan::TickFrame() {
    res_cache.TickFrame();
}

void RasterizerVulkan::LoadDiskResources(const std::atomic_bool& stop_loading,
                                         const VideoCore::DiskResourceLoadCallback& callback) {
    pipeline_cache.LoadDiskCache();
}

void RasterizerVulkan::SyncFixedState() {
    SyncCullMode();
    SyncBlendEnabled();
    SyncBlendFuncs();
    SyncBlendColor();
    SyncLogicOp();
    SyncStencilTest();
    SyncDepthTest();
    SyncColorWriteMask();
    SyncStencilWriteMask();
    SyncDepthWriteMask();
}

void RasterizerVulkan::SetupVertexArray() {
    const auto [vs_input_index_min, vs_input_index_max, vs_input_size] = vertex_info;
    auto [array_ptr, array_offset, invalidate] = stream_buffer.Map(vs_input_size, 16);

    /**
     * The Nintendo 3DS has 12 attribute loaders which are used to tell the GPU
     * how to interpret vertex data. The program firsts sets GPUREG_ATTR_BUF_BASE to the base
     * address containing the vertex array data. The data for each attribute loader (i) can be found
     * by adding GPUREG_ATTR_BUFi_OFFSET to the base address. Attribute loaders can be thought
     * as something analogous to Vulkan bindings. The user can store attributes in separate loaders
     * or interleave them in the same loader.
     **/
    const auto& vertex_attributes = regs.pipeline.vertex_attributes;
    const PAddr base_address = vertex_attributes.GetPhysicalBaseAddress(); // GPUREG_ATTR_BUF_BASE
    const u32 stride_alignment = instance.GetMinVertexStrideAlignment();

    VertexLayout& layout = pipeline_info.vertex_layout;
    layout.binding_count = 0;
    layout.attribute_count = 16;
    enable_attributes.fill(false);

    u32 buffer_offset = 0;
    for (const auto& loader : vertex_attributes.attribute_loaders) {
        if (loader.component_count == 0 || loader.byte_count == 0) {
            continue;
        }

        // Analyze the attribute loader by checking which attributes it provides
        u32 offset = 0;
        for (u32 comp = 0; comp < loader.component_count && comp < 12; comp++) {
            const u32 attribute_index = loader.GetComponent(comp);
            if (attribute_index >= 12) {
                // Attribute ids 12, to 15 signify 4, 8, 12 and 16-byte paddings respectively.
                offset = Common::AlignUp(offset, 4);
                offset += (attribute_index - 11) * 4;
                continue;
            }

            const u32 size = vertex_attributes.GetNumElements(attribute_index);
            if (size == 0) {
                continue;
            }

            offset =
                Common::AlignUp(offset, vertex_attributes.GetElementSizeInBytes(attribute_index));

            const u32 input_reg = regs.vs.GetRegisterForAttribute(attribute_index);
            const auto format = vertex_attributes.GetFormat(attribute_index);

            VertexAttribute& attribute = layout.attributes[input_reg];
            attribute.binding.Assign(layout.binding_count);
            attribute.location.Assign(input_reg);
            attribute.offset.Assign(offset);
            attribute.type.Assign(format);
            attribute.size.Assign(size);

            enable_attributes[input_reg] = true;
            offset += vertex_attributes.GetStride(attribute_index);
        }

        const PAddr data_addr =
            base_address + loader.data_offset + (vs_input_index_min * loader.byte_count);
        const u32 vertex_num = vs_input_index_max - vs_input_index_min + 1;
        u32 data_size = loader.byte_count * vertex_num;
        res_cache.FlushRegion(data_addr, data_size);

        const MemoryRef src_ref = memory.GetPhysicalRef(data_addr);
        if (src_ref.GetSize() < data_size) {
            LOG_ERROR(Render_Vulkan,
                      "Vertex buffer size {} exceeds available space {} at address {:#016X}",
                      data_size, src_ref.GetSize(), data_addr);
        }

        const u8* src_ptr = src_ref.GetPtr();
        u8* dst_ptr = array_ptr + buffer_offset;

        // Align stride up if required by Vulkan implementation.
        const u32 aligned_stride =
            Common::AlignUp(static_cast<u32>(loader.byte_count), stride_alignment);
        if (aligned_stride == loader.byte_count) {
            std::memcpy(dst_ptr, src_ptr, data_size);
        } else {
            for (std::size_t vertex = 0; vertex < vertex_num; vertex++) {
                std::memcpy(dst_ptr + vertex * aligned_stride, src_ptr + vertex * loader.byte_count,
                            loader.byte_count);
            }
        }

        // Create the binding associated with this loader
        VertexBinding& binding = layout.bindings[layout.binding_count];
        binding.binding.Assign(layout.binding_count);
        binding.fixed.Assign(0);
        binding.stride.Assign(aligned_stride);

        // Keep track of the binding offsets so we can bind the vertex buffer later
        binding_offsets[layout.binding_count++] = static_cast<u32>(array_offset + buffer_offset);
        buffer_offset += Common::AlignUp(aligned_stride * vertex_num, 4);
    }

    stream_buffer.Commit(buffer_offset);

    // Assign the rest of the attributes to the last binding
    SetupFixedAttribs();
}

void RasterizerVulkan::SetupFixedAttribs() {
    const auto& vertex_attributes = regs.pipeline.vertex_attributes;
    VertexLayout& layout = pipeline_info.vertex_layout;

    auto [fixed_ptr, fixed_offset, _] = stream_buffer.Map(16 * sizeof(Common::Vec4f), 0);
    binding_offsets[layout.binding_count] = static_cast<u32>(fixed_offset);

    // Reserve the last binding for fixed and default attributes
    // Place the default attrib at offset zero for easy access
    static const Common::Vec4f default_attrib{0.f, 0.f, 0.f, 1.f};
    std::memcpy(fixed_ptr, default_attrib.AsArray(), sizeof(Common::Vec4f));

    // Find all fixed attributes and assign them to the last binding
    u32 offset = sizeof(Common::Vec4f);
    for (std::size_t i = 0; i < 16; i++) {
        if (vertex_attributes.IsDefaultAttribute(i)) {
            const u32 reg = regs.vs.GetRegisterForAttribute(i);
            if (!enable_attributes[reg]) {
                const auto& attr = pica.input_default_attributes[i];
                const std::array data = {attr.x.ToFloat32(), attr.y.ToFloat32(), attr.z.ToFloat32(),
                                         attr.w.ToFloat32()};

                const u32 data_size = sizeof(float) * static_cast<u32>(data.size());
                std::memcpy(fixed_ptr + offset, data.data(), data_size);

                VertexAttribute& attribute = layout.attributes[reg];
                attribute.binding.Assign(layout.binding_count);
                attribute.location.Assign(reg);
                attribute.offset.Assign(offset);
                attribute.type.Assign(Pica::PipelineRegs::VertexAttributeFormat::FLOAT);
                attribute.size.Assign(4);

                offset += data_size;
                enable_attributes[reg] = true;
            }
        }
    }

    // Loop one more time to find unused attributes and assign them to the default one
    // If the attribute is just disabled, shove the default attribute to avoid
    // errors if the shader ever decides to use it.
    for (u32 i = 0; i < 16; i++) {
        if (!enable_attributes[i]) {
            VertexAttribute& attribute = layout.attributes[i];
            attribute.binding.Assign(layout.binding_count);
            attribute.location.Assign(i);
            attribute.offset.Assign(0);
            attribute.type.Assign(Pica::PipelineRegs::VertexAttributeFormat::FLOAT);
            attribute.size.Assign(4);
        }
    }

    // Define the fixed+default binding
    VertexBinding& binding = layout.bindings[layout.binding_count];
    binding.binding.Assign(layout.binding_count++);
    binding.fixed.Assign(1);
    binding.stride.Assign(offset);

    stream_buffer.Commit(offset);
}

bool RasterizerVulkan::SetupVertexShader() {
    MICROPROFILE_SCOPE(Vulkan_VS);
    return pipeline_cache.UseProgrammableVertexShader(regs, pica.vs_setup,
                                                      pipeline_info.vertex_layout);
}

bool RasterizerVulkan::SetupGeometryShader() {
    MICROPROFILE_SCOPE(Vulkan_GS);

    if (regs.pipeline.use_gs != Pica::PipelineRegs::UseGS::No) {
        LOG_ERROR(Render_Vulkan, "Accelerate draw doesn't support geometry shader");
        return false;
    }

    // Enable the quaternion fix-up geometry-shader only if we are actually doing per-fragment
    // lighting and care about proper quaternions. Otherwise just use standard vertex+fragment
    // shaders. We also don't need a geometry shader if the barycentric extension is supported.
    if (regs.lighting.disable || instance.IsFragmentShaderBarycentricSupported()) {
        pipeline_cache.UseTrivialGeometryShader();
        return true;
    }

    return pipeline_cache.UseFixedGeometryShader(regs);
}

bool RasterizerVulkan::AccelerateDrawBatch(bool is_indexed) {
    if (regs.pipeline.use_gs != Pica::PipelineRegs::UseGS::No) {
        if (regs.pipeline.gs_config.mode != Pica::PipelineRegs::GSMode::Point) {
            return false;
        }
        if (regs.pipeline.triangle_topology != Pica::PipelineRegs::TriangleTopology::Shader) {
            return false;
        }
    }

    pipeline_info.rasterization.topology.Assign(regs.pipeline.triangle_topology);
    if (regs.pipeline.triangle_topology == TriangleTopology::Fan &&
        !instance.IsTriangleFanSupported()) {
        LOG_DEBUG(Render_Vulkan,
                  "Skipping accelerated draw with unsupported triangle fan topology");
        return false;
    }

    // Vertex data setup might involve scheduler flushes so perform it
    // early to avoid invalidating our state in the middle of the draw.
    vertex_info = AnalyzeVertexArray(is_indexed, instance.GetMinVertexStrideAlignment());
    SetupVertexArray();

    if (!SetupVertexShader()) {
        return false;
    }
    if (!SetupGeometryShader()) {
        return false;
    }

    return Draw(true, is_indexed);
}

bool RasterizerVulkan::AccelerateDrawBatchInternal(bool is_indexed) {
    if (is_indexed) {
        SetupIndexArray();
    }

    const bool wait_built = !async_shaders || regs.pipeline.num_vertices <= 6;
    if (!pipeline_cache.BindPipeline(pipeline_info, wait_built)) {
        return true;
    }

    const DrawParams params = {
        .vertex_count = regs.pipeline.num_vertices,
        .vertex_offset = -static_cast<s32>(vertex_info.vs_input_index_min),
        .binding_count = pipeline_info.vertex_layout.binding_count,
        .bindings = binding_offsets,
        .is_indexed = is_indexed,
    };

    scheduler.Record([this, params](vk::CommandBuffer cmdbuf) {
        std::array<vk::DeviceSize, 16> offsets;
        std::transform(params.bindings.begin(), params.bindings.end(), offsets.begin(),
                       [](u32 offset) { return static_cast<vk::DeviceSize>(offset); });
        cmdbuf.bindVertexBuffers(0, params.binding_count, vertex_buffers.data(), offsets.data());
        if (params.is_indexed) {
            cmdbuf.drawIndexed(params.vertex_count, 1, 0, params.vertex_offset, 0);
        } else {
            cmdbuf.draw(params.vertex_count, 1, 0, 0);
        }
    });

    return true;
}

void RasterizerVulkan::SetupIndexArray() {
    const bool index_u8 = regs.pipeline.index_array.format == 0;
    const bool native_u8 = index_u8 && instance.IsIndexTypeUint8Supported();
    const u32 index_buffer_size = regs.pipeline.num_vertices * (native_u8 ? 1 : 2);
    const vk::IndexType index_type = native_u8 ? vk::IndexType::eUint8EXT : vk::IndexType::eUint16;

    const u8* index_data =
        memory.GetPhysicalPointer(regs.pipeline.vertex_attributes.GetPhysicalBaseAddress() +
                                  regs.pipeline.index_array.offset);

    auto [index_ptr, index_offset, _] = stream_buffer.Map(index_buffer_size, 2);

    if (index_u8 && !native_u8) {
        u16* index_ptr_u16 = reinterpret_cast<u16*>(index_ptr);
        for (u32 i = 0; i < regs.pipeline.num_vertices; i++) {
            index_ptr_u16[i] = index_data[i];
        }
    } else {
        std::memcpy(index_ptr, index_data, index_buffer_size);
    }

    stream_buffer.Commit(index_buffer_size);

    scheduler.Record(
        [this, index_offset = index_offset, index_type = index_type](vk::CommandBuffer cmdbuf) {
            cmdbuf.bindIndexBuffer(stream_buffer.Handle(), index_offset, index_type);
        });
}

void RasterizerVulkan::DrawTriangles() {
    if (vertex_batch.empty()) {
        return;
    }

    pipeline_info.rasterization.topology.Assign(Pica::PipelineRegs::TriangleTopology::List);
    pipeline_info.vertex_layout = software_layout;

    pipeline_cache.UseTrivialVertexShader();
    pipeline_cache.UseTrivialGeometryShader();

    Draw(false, false);
}

bool RasterizerVulkan::Draw(bool accelerate, bool is_indexed) {
    MICROPROFILE_SCOPE(Vulkan_Drawing);

    const bool shadow_rendering = regs.framebuffer.IsShadowRendering();
    const bool has_stencil = regs.framebuffer.HasStencil();

    const bool write_color_fb = shadow_rendering || pipeline_info.blending.color_write_mask;
    const bool write_depth_fb = pipeline_info.IsDepthWriteEnabled();
    const bool using_color_fb =
        regs.framebuffer.framebuffer.GetColorBufferPhysicalAddress() != 0 && write_color_fb;
    const bool using_depth_fb =
        !shadow_rendering && regs.framebuffer.framebuffer.GetDepthBufferPhysicalAddress() != 0 &&
        (write_depth_fb || regs.framebuffer.output_merger.depth_test_enable != 0 ||
         (has_stencil && pipeline_info.depth_stencil.stencil_test_enable));

    const auto fb_helper = res_cache.GetFramebufferSurfaces(using_color_fb, using_depth_fb);
    const Framebuffer* framebuffer = fb_helper.Framebuffer();
    if (!framebuffer->Handle()) {
        return true;
    }

    pipeline_info.attachments.color = framebuffer->Format(SurfaceType::Color);
    pipeline_info.attachments.depth = framebuffer->Format(SurfaceType::Depth);

    // Update scissor uniforms
    const auto [scissor_x1, scissor_y2, scissor_x2, scissor_y1] = fb_helper.Scissor();
    if (fs_uniform_block_data.data.scissor_x1 != scissor_x1 ||
        fs_uniform_block_data.data.scissor_x2 != scissor_x2 ||
        fs_uniform_block_data.data.scissor_y1 != scissor_y1 ||
        fs_uniform_block_data.data.scissor_y2 != scissor_y2) {

        fs_uniform_block_data.data.scissor_x1 = scissor_x1;
        fs_uniform_block_data.data.scissor_x2 = scissor_x2;
        fs_uniform_block_data.data.scissor_y1 = scissor_y1;
        fs_uniform_block_data.data.scissor_y2 = scissor_y2;
        fs_uniform_block_data.dirty = true;
    }

    // Sync and bind the texture surfaces
    SyncTextureUnits(framebuffer);
    SyncUtilityTextures(framebuffer);

    // Sync and bind the shader
    if (shader_dirty) {
        pipeline_cache.UseFragmentShader(regs, user_config);
        shader_dirty = false;
    }

    // Sync the LUTs within the texture buffer
    SyncAndUploadLUTs();
    SyncAndUploadLUTsLF();
    UploadUniforms(accelerate);

    // Begin rendering
    const auto draw_rect = fb_helper.DrawRect();
    renderpass_cache.BeginRendering(framebuffer, draw_rect);

    // Configure viewport and scissor
    const auto viewport = fb_helper.Viewport();
    pipeline_info.dynamic.viewport = Common::Rectangle<s32>{
        viewport.x,
        viewport.y,
        viewport.x + viewport.width,
        viewport.y + viewport.height,
    };
    pipeline_info.dynamic.scissor = draw_rect;

    // Draw the vertex batch
    bool succeeded = true;
    if (accelerate) {
        succeeded = AccelerateDrawBatchInternal(is_indexed);
    } else {
        pipeline_cache.BindPipeline(pipeline_info, true);

        const u32 vertex_count = static_cast<u32>(vertex_batch.size());
        const u32 vertex_size = vertex_count * sizeof(HardwareVertex);
        const auto [buffer, offset, _] = stream_buffer.Map(vertex_size, sizeof(HardwareVertex));

        std::memcpy(buffer, vertex_batch.data(), vertex_size);
        stream_buffer.Commit(vertex_size);

        scheduler.Record([this, offset = offset, vertex_count](vk::CommandBuffer cmdbuf) {
            cmdbuf.bindVertexBuffers(0, stream_buffer.Handle(), offset);
            cmdbuf.draw(vertex_count, 1, 0, 0);
        });
    }

    vertex_batch.clear();
    return succeeded;
}

void RasterizerVulkan::SyncTextureUnits(const Framebuffer* framebuffer) {
    using TextureType = Pica::TexturingRegs::TextureConfig::TextureType;

    const auto pica_textures = regs.texturing.GetTextures();
    const bool use_cube_heap =
        pica_textures[0].enabled && pica_textures[0].config.type == TextureType::ShadowCube;
    const auto texture_set = pipeline_cache.Acquire(use_cube_heap ? DescriptorHeapType::Texture
                                                                  : DescriptorHeapType::Texture);

    for (u32 texture_index = 0; texture_index < pica_textures.size(); ++texture_index) {
        const auto& texture = pica_textures[texture_index];

        // If the texture unit is disabled bind a null surface to it
        if (!texture.enabled) {
            const Surface& null_surface = res_cache.GetSurface(VideoCore::NULL_SURFACE_ID);
            const Sampler& null_sampler = res_cache.GetSampler(VideoCore::NULL_SAMPLER_ID);
            update_queue.AddImageSampler(texture_set, texture_index, 0, null_surface.ImageView(),
                                         null_sampler.Handle());
            continue;
        }

        // Handle special tex0 configurations
        if (texture_index == 0) {
            switch (texture.config.type.Value()) {
            case TextureType::Shadow2D: {
                Surface& surface = res_cache.GetTextureSurface(texture);
                Sampler& sampler = res_cache.GetSampler(texture.config);
                surface.flags |= VideoCore::SurfaceFlagBits::ShadowMap;
                update_queue.AddImageSampler(texture_set, texture_index, 0, surface.StorageView(),
                                             sampler.Handle());
                continue;
            }
            case TextureType::ShadowCube: {
                BindShadowCube(texture, texture_set);
                continue;
            }
            case TextureType::TextureCube: {
                BindTextureCube(texture, texture_set);
                continue;
            }
            default:
                break;
            }
        }

        // Bind the texture provided by the rasterizer cache
        Surface& surface = res_cache.GetTextureSurface(texture);
        Sampler& sampler = res_cache.GetSampler(texture.config);
        const vk::ImageView color_view = framebuffer->ImageView(SurfaceType::Color);
        const bool is_feedback_loop = color_view == surface.ImageView();
        const vk::ImageView texture_view =
            is_feedback_loop ? surface.CopyImageView() : surface.ImageView();
        update_queue.AddImageSampler(texture_set, texture_index, 0, texture_view, sampler.Handle());
    }
}

void RasterizerVulkan::SyncUtilityTextures(const Framebuffer* framebuffer) {
    const bool shadow_rendering = regs.framebuffer.IsShadowRendering();
    if (!shadow_rendering) {
        return;
    }

    const auto utility_set = pipeline_cache.Acquire(DescriptorHeapType::Utility);
    update_queue.AddStorageImage(utility_set, 0, framebuffer->ImageView(SurfaceType::Color));
}

void RasterizerVulkan::BindShadowCube(const Pica::TexturingRegs::FullTextureConfig& texture,
                                      vk::DescriptorSet texture_set) {
    using CubeFace = Pica::TexturingRegs::CubeFace;
    auto info = Pica::Texture::TextureInfo::FromPicaRegister(texture.config, texture.format);
    constexpr std::array faces = {
        CubeFace::PositiveX, CubeFace::NegativeX, CubeFace::PositiveY,
        CubeFace::NegativeY, CubeFace::PositiveZ, CubeFace::NegativeZ,
    };

    Sampler& sampler = res_cache.GetSampler(texture.config);

    for (CubeFace face : faces) {
        const u32 binding = static_cast<u32>(face);
        info.physical_address = regs.texturing.GetCubePhysicalAddress(face);

        const VideoCore::SurfaceId surface_id = res_cache.GetTextureSurface(info);
        Surface& surface = res_cache.GetSurface(surface_id);
        surface.flags |= VideoCore::SurfaceFlagBits::ShadowMap;
        update_queue.AddImageSampler(texture_set, 0, binding, surface.StorageView(),
                                     sampler.Handle());
    }
}

void RasterizerVulkan::BindTextureCube(const Pica::TexturingRegs::FullTextureConfig& texture,
                                       vk::DescriptorSet texture_set) {
    using CubeFace = Pica::TexturingRegs::CubeFace;
    const VideoCore::TextureCubeConfig config = {
        .px = regs.texturing.GetCubePhysicalAddress(CubeFace::PositiveX),
        .nx = regs.texturing.GetCubePhysicalAddress(CubeFace::NegativeX),
        .py = regs.texturing.GetCubePhysicalAddress(CubeFace::PositiveY),
        .ny = regs.texturing.GetCubePhysicalAddress(CubeFace::NegativeY),
        .pz = regs.texturing.GetCubePhysicalAddress(CubeFace::PositiveZ),
        .nz = regs.texturing.GetCubePhysicalAddress(CubeFace::NegativeZ),
        .width = texture.config.width,
        .levels = texture.config.lod.max_level + 1,
        .format = texture.format,
    };

    Surface& surface = res_cache.GetTextureCube(config);
    Sampler& sampler = res_cache.GetSampler(texture.config);
    update_queue.AddImageSampler(texture_set, 0, 0, surface.ImageView(), sampler.Handle());
}

void RasterizerVulkan::NotifyFixedFunctionPicaRegisterChanged(u32 id) {
    switch (id) {
    // Culling
    case PICA_REG_INDEX(rasterizer.cull_mode):
        SyncCullMode();
        break;

    // Blending
    case PICA_REG_INDEX(framebuffer.output_merger.alphablend_enable):
        SyncBlendEnabled();
        // Update since logic op emulation depends on alpha blend enable.
        SyncLogicOp();
        SyncColorWriteMask();
        break;
    case PICA_REG_INDEX(framebuffer.output_merger.alpha_blending):
        SyncBlendFuncs();
        break;
    case PICA_REG_INDEX(framebuffer.output_merger.blend_const):
        SyncBlendColor();
        break;

    // Sync VK stencil test + stencil write mask
    // (Pica stencil test function register also contains a stencil write mask)
    case PICA_REG_INDEX(framebuffer.output_merger.stencil_test.raw_func):
        SyncStencilTest();
        SyncStencilWriteMask();
        break;
    case PICA_REG_INDEX(framebuffer.output_merger.stencil_test.raw_op):
    case PICA_REG_INDEX(framebuffer.framebuffer.depth_format):
        SyncStencilTest();
        break;

    // Sync VK depth test + depth and color write mask
    // (Pica depth test function register also contains a depth and color write mask)
    case PICA_REG_INDEX(framebuffer.output_merger.depth_test_enable):
        SyncDepthTest();
        SyncDepthWriteMask();
        SyncColorWriteMask();
        break;

    // Sync VK depth and stencil write mask
    // (This is a dedicated combined depth / stencil write-enable register)
    case PICA_REG_INDEX(framebuffer.framebuffer.allow_depth_stencil_write):
        SyncDepthWriteMask();
        SyncStencilWriteMask();
        break;

    // Sync VK color write mask
    // (This is a dedicated color write-enable register)
    case PICA_REG_INDEX(framebuffer.framebuffer.allow_color_write):
        SyncColorWriteMask();
        break;

    // Logic op
    case PICA_REG_INDEX(framebuffer.output_merger.logic_op):
        SyncLogicOp();
        // Update since color write mask is used to emulate no-op.
        SyncColorWriteMask();
        break;
    }
}

void RasterizerVulkan::FlushAll() {
    res_cache.FlushAll();
}

void RasterizerVulkan::FlushRegion(PAddr addr, u32 size) {
    res_cache.FlushRegion(addr, size);
}

void RasterizerVulkan::InvalidateRegion(PAddr addr, u32 size) {
    res_cache.InvalidateRegion(addr, size);
}

void RasterizerVulkan::FlushAndInvalidateRegion(PAddr addr, u32 size) {
    res_cache.FlushRegion(addr, size);
    res_cache.InvalidateRegion(addr, size);
}

void RasterizerVulkan::ClearAll(bool flush) {
    res_cache.ClearAll(flush);
}

bool RasterizerVulkan::AccelerateDisplayTransfer(const Pica::DisplayTransferConfig& config) {
    return res_cache.AccelerateDisplayTransfer(config);
}

bool RasterizerVulkan::AccelerateTextureCopy(const Pica::DisplayTransferConfig& config) {
    return res_cache.AccelerateTextureCopy(config);
}

bool RasterizerVulkan::AccelerateFill(const Pica::MemoryFillConfig& config) {
    return res_cache.AccelerateFill(config);
}

bool RasterizerVulkan::AccelerateDisplay(const Pica::FramebufferConfig& config,
                                         PAddr framebuffer_addr, u32 pixel_stride,
                                         ScreenInfo& screen_info) {
    if (framebuffer_addr == 0) [[unlikely]] {
        return false;
    }

    VideoCore::SurfaceParams src_params;
    src_params.addr = framebuffer_addr;
    src_params.width = std::min(config.width.Value(), pixel_stride);
    src_params.height = config.height;
    src_params.stride = pixel_stride;
    src_params.is_tiled = false;
    src_params.pixel_format = VideoCore::PixelFormatFromGPUPixelFormat(config.color_format);
    src_params.UpdateParams();

    const auto [src_surface_id, src_rect] =
        res_cache.GetSurfaceSubRect(src_params, VideoCore::ScaleMatch::Ignore, true);

    if (!src_surface_id) {
        return false;
    }

    const Surface& src_surface = res_cache.GetSurface(src_surface_id);
    const u32 scaled_width = src_surface.GetScaledWidth();
    const u32 scaled_height = src_surface.GetScaledHeight();

    screen_info.texcoords = Common::Rectangle<f32>(
        (float)src_rect.bottom / (float)scaled_height, (float)src_rect.left / (float)scaled_width,
        (float)src_rect.top / (float)scaled_height, (float)src_rect.right / (float)scaled_width);

    screen_info.image_view = src_surface.ImageView();

    return true;
}

void RasterizerVulkan::MakeSoftwareVertexLayout() {
    constexpr std::array sizes = {4, 4, 2, 2, 2, 1, 4, 3};

    software_layout = VertexLayout{
        .binding_count = 1,
        .attribute_count = 8,
    };

    for (u32 i = 0; i < software_layout.binding_count; i++) {
        VertexBinding& binding = software_layout.bindings[i];
        binding.binding.Assign(i);
        binding.fixed.Assign(0);
        binding.stride.Assign(sizeof(HardwareVertex));
    }

    u32 offset = 0;
    for (u32 i = 0; i < 8; i++) {
        VertexAttribute& attribute = software_layout.attributes[i];
        attribute.binding.Assign(0);
        attribute.location.Assign(i);
        attribute.offset.Assign(offset);
        attribute.type.Assign(Pica::PipelineRegs::VertexAttributeFormat::FLOAT);
        attribute.size.Assign(sizes[i]);
        offset += sizes[i] * sizeof(float);
    }
}

void RasterizerVulkan::SyncCullMode() {
    pipeline_info.rasterization.cull_mode.Assign(regs.rasterizer.cull_mode);
}

void RasterizerVulkan::SyncBlendEnabled() {
    pipeline_info.blending.blend_enable = regs.framebuffer.output_merger.alphablend_enable;
}

void RasterizerVulkan::SyncBlendFuncs() {
    pipeline_info.blending.color_blend_eq.Assign(
        regs.framebuffer.output_merger.alpha_blending.blend_equation_rgb);
    pipeline_info.blending.alpha_blend_eq.Assign(
        regs.framebuffer.output_merger.alpha_blending.blend_equation_a);
    pipeline_info.blending.src_color_blend_factor.Assign(
        regs.framebuffer.output_merger.alpha_blending.factor_source_rgb);
    pipeline_info.blending.dst_color_blend_factor.Assign(
        regs.framebuffer.output_merger.alpha_blending.factor_dest_rgb);
    pipeline_info.blending.src_alpha_blend_factor.Assign(
        regs.framebuffer.output_merger.alpha_blending.factor_source_a);
    pipeline_info.blending.dst_alpha_blend_factor.Assign(
        regs.framebuffer.output_merger.alpha_blending.factor_dest_a);
}

void RasterizerVulkan::SyncBlendColor() {
    pipeline_info.dynamic.blend_color = regs.framebuffer.output_merger.blend_const.raw;
}

void RasterizerVulkan::SyncLogicOp() {
    if (instance.NeedsLogicOpEmulation()) {
        // We need this in the fragment shader to emulate logic operations
        shader_dirty = true;
    }

    pipeline_info.blending.logic_op = regs.framebuffer.output_merger.logic_op;

    const bool is_logic_op_emulated =
        instance.NeedsLogicOpEmulation() && !regs.framebuffer.output_merger.alphablend_enable;
    const bool is_logic_op_noop =
        regs.framebuffer.output_merger.logic_op == Pica::FramebufferRegs::LogicOp::NoOp;
    if (is_logic_op_emulated && is_logic_op_noop) {
        // Color output is disabled by logic operation. We use color write mask to skip
        // color but allow depth write.
        pipeline_info.blending.color_write_mask = 0;
    }
}

void RasterizerVulkan::SyncColorWriteMask() {
    const u32 color_mask = regs.framebuffer.framebuffer.allow_color_write != 0
                               ? (regs.framebuffer.output_merger.depth_color_mask >> 8) & 0xF
                               : 0;

    const bool is_logic_op_emulated =
        instance.NeedsLogicOpEmulation() && !regs.framebuffer.output_merger.alphablend_enable;
    const bool is_logic_op_noop =
        regs.framebuffer.output_merger.logic_op == Pica::FramebufferRegs::LogicOp::NoOp;
    if (is_logic_op_emulated && is_logic_op_noop) {
        // Color output is disabled by logic operation. We use color write mask to skip
        // color but allow depth write. Return early to avoid overwriting this.
        return;
    }

    pipeline_info.blending.color_write_mask = color_mask;
}

void RasterizerVulkan::SyncStencilWriteMask() {
    pipeline_info.dynamic.stencil_write_mask =
        (regs.framebuffer.framebuffer.allow_depth_stencil_write != 0)
            ? static_cast<u32>(regs.framebuffer.output_merger.stencil_test.write_mask)
            : 0;
}

void RasterizerVulkan::SyncDepthWriteMask() {
    const bool write_enable = (regs.framebuffer.framebuffer.allow_depth_stencil_write != 0 &&
                               regs.framebuffer.output_merger.depth_write_enable);
    pipeline_info.depth_stencil.depth_write_enable.Assign(write_enable);
}

void RasterizerVulkan::SyncStencilTest() {
    const auto& stencil_test = regs.framebuffer.output_merger.stencil_test;
    const bool test_enable = stencil_test.enable && regs.framebuffer.framebuffer.depth_format ==
                                                        Pica::FramebufferRegs::DepthFormat::D24S8;

    pipeline_info.depth_stencil.stencil_test_enable.Assign(test_enable);
    pipeline_info.depth_stencil.stencil_fail_op.Assign(stencil_test.action_stencil_fail);
    pipeline_info.depth_stencil.stencil_pass_op.Assign(stencil_test.action_depth_pass);
    pipeline_info.depth_stencil.stencil_depth_fail_op.Assign(stencil_test.action_depth_fail);
    pipeline_info.depth_stencil.stencil_compare_op.Assign(stencil_test.func);
    pipeline_info.dynamic.stencil_reference = stencil_test.reference_value;
    pipeline_info.dynamic.stencil_compare_mask = stencil_test.input_mask;
}

void RasterizerVulkan::SyncDepthTest() {
    const bool test_enabled = regs.framebuffer.output_merger.depth_test_enable == 1 ||
                              regs.framebuffer.output_merger.depth_write_enable == 1;
    const auto compare_op = regs.framebuffer.output_merger.depth_test_enable == 1
                                ? regs.framebuffer.output_merger.depth_test_func.Value()
                                : Pica::FramebufferRegs::CompareFunc::Always;

    pipeline_info.depth_stencil.depth_test_enable.Assign(test_enabled);
    pipeline_info.depth_stencil.depth_compare_op.Assign(compare_op);
}

void RasterizerVulkan::SyncAndUploadLUTsLF() {
    constexpr std::size_t max_size =
        sizeof(Common::Vec2f) * 256 * Pica::LightingRegs::NumLightingSampler +
        sizeof(Common::Vec2f) * 128; // fog

    if (!fs_uniform_block_data.lighting_lut_dirty_any && !fs_uniform_block_data.fog_lut_dirty) {
        return;
    }

    std::size_t bytes_used = 0;
    auto [buffer, offset, invalidate] = texture_lf_buffer.Map(max_size, sizeof(Common::Vec4f));

    // Sync the lighting luts
    if (fs_uniform_block_data.lighting_lut_dirty_any || invalidate) {
        for (unsigned index = 0; index < fs_uniform_block_data.lighting_lut_dirty.size(); index++) {
            if (fs_uniform_block_data.lighting_lut_dirty[index] || invalidate) {
                std::array<Common::Vec2f, 256> new_data;
                const auto& source_lut = pica.lighting.luts[index];
                std::transform(source_lut.begin(), source_lut.end(), new_data.begin(),
                               [](const auto& entry) {
                                   return Common::Vec2f{entry.ToFloat(), entry.DiffToFloat()};
                               });

                if (new_data != lighting_lut_data[index] || invalidate) {
                    lighting_lut_data[index] = new_data;
                    std::memcpy(buffer + bytes_used, new_data.data(),
                                new_data.size() * sizeof(Common::Vec2f));
                    fs_uniform_block_data.data.lighting_lut_offset[index / 4][index % 4] =
                        static_cast<int>((offset + bytes_used) / sizeof(Common::Vec2f));
                    fs_uniform_block_data.dirty = true;
                    bytes_used += new_data.size() * sizeof(Common::Vec2f);
                }
                fs_uniform_block_data.lighting_lut_dirty[index] = false;
            }
        }
        fs_uniform_block_data.lighting_lut_dirty_any = false;
    }

    // Sync the fog lut
    if (fs_uniform_block_data.fog_lut_dirty || invalidate) {
        std::array<Common::Vec2f, 128> new_data;

        std::transform(
            pica.fog.lut.begin(), pica.fog.lut.end(), new_data.begin(),
            [](const auto& entry) { return Common::Vec2f{entry.ToFloat(), entry.DiffToFloat()}; });

        if (new_data != fog_lut_data || invalidate) {
            fog_lut_data = new_data;
            std::memcpy(buffer + bytes_used, new_data.data(),
                        new_data.size() * sizeof(Common::Vec2f));
            fs_uniform_block_data.data.fog_lut_offset =
                static_cast<int>((offset + bytes_used) / sizeof(Common::Vec2f));
            fs_uniform_block_data.dirty = true;
            bytes_used += new_data.size() * sizeof(Common::Vec2f);
        }
        fs_uniform_block_data.fog_lut_dirty = false;
    }

    texture_lf_buffer.Commit(static_cast<u32>(bytes_used));
}

void RasterizerVulkan::SyncAndUploadLUTs() {
    const auto& proctex = pica.proctex;
    constexpr std::size_t max_size =
        sizeof(Common::Vec2f) * 128 * 3 + // proctex: noise + color + alpha
        sizeof(Common::Vec4f) * 256 +     // proctex
        sizeof(Common::Vec4f) * 256;      // proctex diff

    if (!fs_uniform_block_data.proctex_noise_lut_dirty &&
        !fs_uniform_block_data.proctex_color_map_dirty &&
        !fs_uniform_block_data.proctex_alpha_map_dirty &&
        !fs_uniform_block_data.proctex_lut_dirty && !fs_uniform_block_data.proctex_diff_lut_dirty) {
        return;
    }

    std::size_t bytes_used = 0;
    auto [buffer, offset, invalidate] = texture_buffer.Map(max_size, sizeof(Common::Vec4f));

    // helper function for SyncProcTexNoiseLUT/ColorMap/AlphaMap
    auto sync_proctex_value_lut =
        [this, buffer = buffer, offset = offset, invalidate = invalidate,
         &bytes_used](const std::array<Pica::PicaCore::ProcTex::ValueEntry, 128>& lut,
                      std::array<Common::Vec2f, 128>& lut_data, int& lut_offset) {
            std::array<Common::Vec2f, 128> new_data;
            std::transform(lut.begin(), lut.end(), new_data.begin(), [](const auto& entry) {
                return Common::Vec2f{entry.ToFloat(), entry.DiffToFloat()};
            });

            if (new_data != lut_data || invalidate) {
                lut_data = new_data;
                std::memcpy(buffer + bytes_used, new_data.data(),
                            new_data.size() * sizeof(Common::Vec2f));
                lut_offset = static_cast<int>((offset + bytes_used) / sizeof(Common::Vec2f));
                fs_uniform_block_data.dirty = true;
                bytes_used += new_data.size() * sizeof(Common::Vec2f);
            }
        };

    // Sync the proctex noise lut
    if (fs_uniform_block_data.proctex_noise_lut_dirty || invalidate) {
        sync_proctex_value_lut(proctex.noise_table, proctex_noise_lut_data,
                               fs_uniform_block_data.data.proctex_noise_lut_offset);
        fs_uniform_block_data.proctex_noise_lut_dirty = false;
    }

    // Sync the proctex color map
    if (fs_uniform_block_data.proctex_color_map_dirty || invalidate) {
        sync_proctex_value_lut(proctex.color_map_table, proctex_color_map_data,
                               fs_uniform_block_data.data.proctex_color_map_offset);
        fs_uniform_block_data.proctex_color_map_dirty = false;
    }

    // Sync the proctex alpha map
    if (fs_uniform_block_data.proctex_alpha_map_dirty || invalidate) {
        sync_proctex_value_lut(proctex.alpha_map_table, proctex_alpha_map_data,
                               fs_uniform_block_data.data.proctex_alpha_map_offset);
        fs_uniform_block_data.proctex_alpha_map_dirty = false;
    }

    // Sync the proctex lut
    if (fs_uniform_block_data.proctex_lut_dirty || invalidate) {
        std::array<Common::Vec4f, 256> new_data;

        std::transform(proctex.color_table.begin(), proctex.color_table.end(), new_data.begin(),
                       [](const auto& entry) {
                           auto rgba = entry.ToVector() / 255.0f;
                           return Common::Vec4f{rgba.r(), rgba.g(), rgba.b(), rgba.a()};
                       });

        if (new_data != proctex_lut_data || invalidate) {
            proctex_lut_data = new_data;
            std::memcpy(buffer + bytes_used, new_data.data(),
                        new_data.size() * sizeof(Common::Vec4f));
            fs_uniform_block_data.data.proctex_lut_offset =
                static_cast<int>((offset + bytes_used) / sizeof(Common::Vec4f));
            fs_uniform_block_data.dirty = true;
            bytes_used += new_data.size() * sizeof(Common::Vec4f);
        }
        fs_uniform_block_data.proctex_lut_dirty = false;
    }

    // Sync the proctex difference lut
    if (fs_uniform_block_data.proctex_diff_lut_dirty || invalidate) {
        std::array<Common::Vec4f, 256> new_data;

        std::transform(proctex.color_diff_table.begin(), proctex.color_diff_table.end(),
                       new_data.begin(), [](const auto& entry) {
                           auto rgba = entry.ToVector() / 255.0f;
                           return Common::Vec4f{rgba.r(), rgba.g(), rgba.b(), rgba.a()};
                       });

        if (new_data != proctex_diff_lut_data || invalidate) {
            proctex_diff_lut_data = new_data;
            std::memcpy(buffer + bytes_used, new_data.data(),
                        new_data.size() * sizeof(Common::Vec4f));
            fs_uniform_block_data.data.proctex_diff_lut_offset =
                static_cast<int>((offset + bytes_used) / sizeof(Common::Vec4f));
            fs_uniform_block_data.dirty = true;
            bytes_used += new_data.size() * sizeof(Common::Vec4f);
        }
        fs_uniform_block_data.proctex_diff_lut_dirty = false;
    }

    texture_buffer.Commit(static_cast<u32>(bytes_used));
}

void RasterizerVulkan::UploadUniforms(bool accelerate_draw) {
    const bool sync_vs_pica = accelerate_draw;
    const bool sync_vs = vs_uniform_block_data.dirty;
    const bool sync_fs = fs_uniform_block_data.dirty;
    if (!sync_vs_pica && !sync_vs && !sync_fs) {
        return;
    }

    const u32 uniform_size =
        uniform_size_aligned_vs_pica + uniform_size_aligned_vs + uniform_size_aligned_fs;
    auto [uniforms, offset, invalidate] =
        uniform_buffer.Map(uniform_size, uniform_buffer_alignment);

    u32 used_bytes = 0;

    if (sync_vs || invalidate) {
        std::memcpy(uniforms + used_bytes, &vs_uniform_block_data.data,
                    sizeof(vs_uniform_block_data.data));

        pipeline_cache.UpdateRange(1, offset + used_bytes);
        vs_uniform_block_data.dirty = false;
        used_bytes += uniform_size_aligned_vs;
    }

    if (sync_fs || invalidate) {
        std::memcpy(uniforms + used_bytes, &fs_uniform_block_data.data,
                    sizeof(fs_uniform_block_data.data));

        pipeline_cache.UpdateRange(2, offset + used_bytes);
        fs_uniform_block_data.dirty = false;
        used_bytes += uniform_size_aligned_fs;
    }

    if (sync_vs_pica) {
        VSPicaUniformData vs_uniforms;
        vs_uniforms.uniforms.SetFromRegs(regs.vs, pica.vs_setup);
        std::memcpy(uniforms + used_bytes, &vs_uniforms, sizeof(vs_uniforms));

        pipeline_cache.UpdateRange(0, offset + used_bytes);
        used_bytes += uniform_size_aligned_vs_pica;
    }

    uniform_buffer.Commit(used_bytes);
}

} // namespace Vulkan<|MERGE_RESOLUTION|>--- conflicted
+++ resolved
@@ -61,19 +61,10 @@
                                    Scheduler& scheduler, RenderManager& renderpass_cache,
                                    DescriptorUpdateQueue& update_queue_, u32 image_count)
     : RasterizerAccelerated{memory, pica}, instance{instance}, scheduler{scheduler},
-<<<<<<< HEAD
-      renderpass_cache{renderpass_cache}, update_queue{update_queue_},
-      pipeline_cache{instance, scheduler, renderpass_cache, update_queue}, runtime{instance,
-                                                                                   scheduler,
-                                                                                   renderpass_cache,
-                                                                                   update_queue,
-                                                                                   image_count},
-=======
       renderpass_cache{renderpass_cache},
       pipeline_cache{instance, scheduler, renderpass_cache, pool},
       runtime{instance,   scheduler, renderpass_cache, pool, pipeline_cache.TextureProvider(),
               image_count},
->>>>>>> ea0b627d
       res_cache{memory, custom_tex_manager, runtime, regs, renderer},
       stream_buffer{instance, scheduler, BUFFER_USAGE, STREAM_BUFFER_SIZE},
       uniform_buffer{instance, scheduler, vk::BufferUsageFlagBits::eUniformBuffer,
